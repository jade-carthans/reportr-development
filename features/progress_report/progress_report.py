--- conflicted
+++ resolved
@@ -308,32 +308,12 @@
     # display the main report in a panel
     main_report_panel = Panel(
         formatted_report,
-<<<<<<< HEAD
-        title="AI-Generated Progress Report",
-        border_style="blue",
-=======
         title=" AI-Generated Progress Report",
         title_align="left",
         border_style="plum2",
->>>>>>> 2e348211
         padding=(1, 2),
     )
     console.print(main_report_panel)
 
-<<<<<<< HEAD
-    console.print("[bold green]✅ Progress report generation complete![/bold green]")
-=======
-    # Add contributor summaries if requested
-    if include_contributor_summaries and git_data["contributors"]:
-        console.print(
-            "\n[bold pink1]🔍 Generating Detailed Contributor Summaries...[/bold pink1]"
-        )
-
-        for contributor_name in git_data["contributors"].keys():
-            contributor_summary = create_contributor_summary(git_data)
-            main_report += f"\n\n{contributor_summary}\n"
-            main_report += "-" * 50
-
     console.print("[bold green]Progress report generation complete![/bold green]")
->>>>>>> 2e348211
     return main_report